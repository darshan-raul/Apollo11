--- conflicted
+++ resolved
@@ -9,11 +9,8 @@
   },
   "dependencies": {
     "isomorphic-unfetch": "^3.1.0",
-<<<<<<< HEAD
-    "next": "^13.0.3",
-=======
+
     "next": "^13.1.1",
->>>>>>> 5573897f
     "react": "17.0.2",
     "react-dom": "17.0.2"
   }
